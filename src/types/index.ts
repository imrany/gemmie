--- conflicted
+++ resolved
@@ -9,7 +9,6 @@
   references: string[];
 }
 
-<<<<<<< HEAD
 export type ModeOption = {
   mode: "light-response" | "web-search" | "deep-search";
   label: string;
@@ -22,7 +21,7 @@
   preview: string;
   fullText: string;
 };
-=======
+
 export interface Message {
   id: string;
   chat_id: string;
@@ -43,7 +42,6 @@
   last_message_at: string;
   messages?: Message[];
 }
->>>>>>> c5f35587
 
 export interface PlatformError {
   message: string;
